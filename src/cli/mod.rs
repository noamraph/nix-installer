pub(crate) mod arg;
pub(crate) mod subcommand;

use clap::Parser;
use std::process::ExitCode;
use tokio::sync::broadcast::{Receiver, Sender};
use tokio_util::sync::CancellationToken;

use self::subcommand::HarmonicSubcommand;

#[async_trait::async_trait]
pub trait CommandExecute {
    async fn execute(self) -> eyre::Result<ExitCode>;
}

/// An opinionated, experimental Nix installer
///
/// Plans a Nix install, prompts for confirmation, then executes it
#[derive(Debug, Parser)]
#[clap(version)]
pub struct HarmonicCli {
    #[clap(flatten)]
    pub instrumentation: arg::Instrumentation,

    #[clap(subcommand)]
    pub subcommand: HarmonicSubcommand,
}

#[async_trait::async_trait]
impl CommandExecute for HarmonicCli {
    #[tracing::instrument(skip_all)]
    async fn execute(self) -> eyre::Result<ExitCode> {
        let Self {
            instrumentation: _,
            subcommand,
        } = self;

        match subcommand {
            HarmonicSubcommand::Plan(plan) => plan.execute().await,
            HarmonicSubcommand::Install(install) => install.execute().await,
            HarmonicSubcommand::Uninstall(revert) => revert.execute().await,
        }
    }
}

<<<<<<< HEAD
pub(crate) async fn signal_channel() -> eyre::Result<(Sender<()>, Receiver<()>)> {
    let (sender, reciever) = tokio::sync::broadcast::channel(100);

    let sender_cloned = sender.clone();
    let _guard = tokio::spawn(async move {
        let mut ctrl_c = tokio::signal::unix::signal(tokio::signal::unix::SignalKind::interrupt())
            .expect("failed to install signal handler");

        let mut terminate =
            tokio::signal::unix::signal(tokio::signal::unix::SignalKind::terminate())
                .expect("failed to install signal handler");

        loop {
            tokio::select! {
                    Some(()) = ctrl_c.recv() => {
                        tracing::warn!("Got SIGINT signal");
                        sender_cloned.send(()).ok();
                    },
                    Some(()) = terminate.recv() => {
                        tracing::warn!("Got SIGTERM signal");
                        sender_cloned.send(()).ok();
                    },
            }
        }
    });

    Ok((sender, reciever))
=======
pub fn is_root() -> bool {
    nix::unistd::getuid() == nix::unistd::Uid::from_raw(0)
>>>>>>> daf4fdc4
}<|MERGE_RESOLUTION|>--- conflicted
+++ resolved
@@ -43,7 +43,6 @@
     }
 }
 
-<<<<<<< HEAD
 pub(crate) async fn signal_channel() -> eyre::Result<(Sender<()>, Receiver<()>)> {
     let (sender, reciever) = tokio::sync::broadcast::channel(100);
 
@@ -71,8 +70,8 @@
     });
 
     Ok((sender, reciever))
-=======
+}
+
 pub fn is_root() -> bool {
     nix::unistd::getuid() == nix::unistd::Uid::from_raw(0)
->>>>>>> daf4fdc4
 }